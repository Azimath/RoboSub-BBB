--- conflicted
+++ resolved
@@ -7,7 +7,6 @@
     ros::NodeHandle nh_;
     ros::Subscriber command_subscriber;
 
-<<<<<<< HEAD
     T200Thruster thrusterr;
     T200Thruster thrusterl;
 
@@ -19,18 +18,6 @@
         //thrusters.reserve(6);
         //thrusters = T200Thruster(2, 0x2D);
         //thrusters[1] = T200Thruster(2, 0x2E);
-=======
-    std::vector<T200Thruster> thrusters;
-
-public:
-    ThrusterManager()
-    {
-        command_subscriber = nh_.subscribe("/thrustercommands", 1000, &ThrusterManager::thrusterCb, this);
-
-        thrusters.reserve(6);
-        thrusters[0] = T200Thruster(2, 0x2D);
-        thrusters[1] = T200Thruster(2, 0x2E);
->>>>>>> b6d6f665
     }
 
     void init()
@@ -45,11 +32,7 @@
 
     void thrusterCb(const geometry_msgs::Twist &msg)
     {
-<<<<<<< HEAD
 	//copy data out of the message so we can modify as necessary
-=======
-        //copy data out of the message so we can modify as necessary
->>>>>>> b6d6f665
         float angularX, angularY, angularZ, linearX, linearY, linearZ;
 
         angularX = msg.angular.x;
@@ -97,16 +80,10 @@
         tBottomStrafe = std::max(-1.0f, std::min(1.0f, linearY + angularX));
 
         //command the thrusters to the desired velocity
-<<<<<<< HEAD
         thrusterr.setVelocityRatio(fabs(tLeftForward), tLeftForward >0.0f ? T200ThrusterDirections::Forward : T200ThrusterDirections::Reverse);
         thrusterl.setVelocityRatio(fabs(tRightForward), tRightForward > 0.0f ? T200ThrusterDirections::Forward : T200ThrusterDirections::Reverse);
         
-       ROS_INFO("out: %f\n", tLeftForward);
-=======
-        thrusters[0].setVelocityRatio(abs(tLeftForward), (tLeftForward > 0.0f) ? T200ThrusterDirections::Forward : T200ThrusterDirections::Reverse);
-        thrusters[1].setVelocityRatio(abs(tRightForward), tRightForward > 0.0f ? T200ThrusterDirections::Forward : T200ThrusterDirections::Reverse);
-
->>>>>>> b6d6f665
+        ROS_INFO("out: %f\n", tLeftForward);
     }
     float magnitude(float x, float y) //return the magnitude of a 2d vector
     {
